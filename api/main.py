
from datetime import datetime, timedelta
import os
import sys
import json
import logging
from pathlib import Path
from typing import List
from dotenv import load_dotenv
from fastapi import FastAPI, HTTPException, Depends, Query, status
from fastapi.responses import HTMLResponse
from pyspark.sql.functions import year, quarter, col
from fastapi.security import OAuth2PasswordBearer, OAuth2PasswordRequestForm
from jose import JWTError, jwt
from pydantic import BaseModel, Field, model_validator
from pyspark.sql import SparkSession
from pyspark.sql.types import StructType
from pyspark.sql.types import TimestampType
from pyspark.sql.functions import to_timestamp, col
from spark.backup_service import backup_table, list_backup_timestamps, restore_table 
import pandas as pd
import matplotlib.pyplot as plt
import io
import base64
import numpy as np 

app = FastAPI(title="API")

basedir = Path(__file__).resolve().parent
env_path = basedir / '.env'
load_dotenv(dotenv_path=env_path)

print("sys.executable ->", sys.executable)

os.environ['PYSPARK_PYTHON'] = sys.executable
os.environ['PYSPARK_DRIVER_PYTHON'] = sys.executable

<<<<<<< HEAD
=======
app = FastAPI(title="API")

# --------------------------------------------------
# set up a module-level logger
logger = logging.getLogger("ingest")
if not logger.handlers:
    fh = logging.FileHandler("ingest_errors.log")
    fmt = logging.Formatter("%(asctime)s %(levelname)s %(message)s")
    fh.setFormatter(fmt)
    logger.addHandler(fh)
    logger.setLevel(logging.INFO)
# --------------------------------------------------
>>>>>>> 038c5d9e

spark = (
    SparkSession.builder
    .appName("IngestService")
    .config("spark.driver.memory", "2g")
    .config("spark.local.dir", os.getenv("SPARK_TEMP_DIR", "./temp")) \
    .config("spark.jars", os.getenv("SPARK_MYSQL_JAR", "C:\spark-3.5.5-bin-hadoop3\jars\mysql-connector-j-8.0.33.jar")) \
    .config("spark.python.worker.reuse", "true")
    .config("spark.python.executable", sys.executable)
    .getOrCreate()
)

SECRET_KEY = os.getenv("SECRET_KEY")
ALGORITHM = os.getenv("ALGORITHM", "HS256")
ACCESS_TOKEN_EXPIRE_MINUTES = int(os.getenv("ACCESS_TOKEN_EXPIRE_MINUTES", "30"))
USER = os.getenv("USER")
PASSWORD = os.getenv("PASSWORD")

if not (SECRET_KEY and USER and PASSWORD):
    raise RuntimeError("SECRET_KEY, USER, and PASSWORD must be set in .env")


# -----------------------------------------------------------------------------
# JWT & OAuth2 setup
# -----------------------------------------------------------------------------
oauth2_scheme = OAuth2PasswordBearer(tokenUrl="token")

def create_access_token(sub: str, expires_delta: timedelta):
    to_encode = {"sub": sub, "exp": datetime.utcnow() + expires_delta}
    return jwt.encode(to_encode, SECRET_KEY, algorithm=ALGORITHM)

async def get_current_user(token: str = Depends(oauth2_scheme)):
    credentials_exception = HTTPException(
        status_code=status.HTTP_401_UNAUTHORIZED,
        detail="Could not validate credentials",
        headers={"WWW-Authenticate": "Bearer"},
    )
    try:
        payload = jwt.decode(token, SECRET_KEY, algorithms=[ALGORITHM])
        user = payload.get("sub")
        if user != USER:
            raise credentials_exception
    except JWTError:
        raise credentials_exception
    return user

# -----------------------------------------------------------------------------
# token endpoint
# -----------------------------------------------------------------------------
app = FastAPI(title="Simplified Secure API")

@app.post("/token")
async def login(form: OAuth2PasswordRequestForm = Depends()):
    if form.username != USER or form.password != PASSWORD:
        raise HTTPException(
            status_code=status.HTTP_401_UNAUTHORIZED,
            detail="Incorrect username or password",
            headers={"WWW-Authenticate": "Bearer"},
        )
    token = create_access_token(
        sub=USER,
        expires_delta=timedelta(minutes=ACCESS_TOKEN_EXPIRE_MINUTES)
    )
    return {"access_token": token, "token_type": "bearer"}


SCHEMA_DIR = os.getenv("SCHEMA_PATH", "data/schema")
table_schemas = {}
for fn in os.listdir(SCHEMA_DIR):
    if fn.startswith("schema_") and fn.endswith(".json"):
        table = fn[len("schema_"):-len(".json")]
        with open(os.path.join(SCHEMA_DIR, fn), "r") as f:
            schema_json = json.load(f)
            table_schemas[table] = StructType.fromJson(schema_json)


# -----------------------------------------------------------------------------
# Shema loader
# -----------------------------------------------------------------------------

class IngestRequest(BaseModel):
    table: str = Field(..., description="Target table name")
    rows: List[dict] = Field(
        ..., 
        min_items=1, 
        max_items=1000, 
        description="List of records to insert (1–1000)"
    )

    @model_validator(mode="before")
    def check_table_exists(cls, values):
        table = values["table"]
        if table not in table_schemas:
            raise ValueError(f"Unknown table '{table}'. Available: {list(table_schemas)}")
        return values


# -----------------------------------------------------------------------------
# /ingest
# -----------------------------------------------------------------------------

@app.post("/ingest", dependencies=[Depends(get_current_user)])
async def ingest_data(req: IngestRequest):
    schema = table_schemas[req.table]

    for row in req.rows:
        for field in schema.fields:
            if field.name not in row and not field.nullable:
                msg = f"Missing required field '{field.name}' in row: {row}"
                logger.error(msg)
                raise HTTPException(status_code=422, detail=msg)

    raw_df = SparkSession.builder.getOrCreate().createDataFrame(req.rows)

    for field in schema.fields:
        if field.name in raw_df.columns and isinstance(field.dataType, TimestampType):
            if not field.nullable:
                null_count = raw_df.filter(col(field.name).isNull()).count()
                if null_count > 0:
                    msg = f"Field '{field.name}' contains nulls but is non-nullable—rows: {null_count}"
                    logger.error(msg)
                    raise HTTPException(status_code=422, detail=msg)

            raw_df = raw_df.withColumn(
                field.name,
                to_timestamp(col(field.name), "yyyy-MM-dd HH:mm:ss")
            )

    try:
        raw_df.createOrReplaceTempView("temp_data")
        select_parts = []
        for field in schema.fields:
            if field.name in raw_df.columns:
                if isinstance(field.dataType, TimestampType):
                    select_parts.append(
                        f"to_timestamp(`{field.name}`, 'yyyy-MM-dd HH:mm:ss') as `{field.name}`"
                    )
                else:
                    select_parts.append(
                        f"CAST(`{field.name}` AS {field.dataType.simpleString()}) as `{field.name}`"
                    )
            elif field.nullable:
                select_parts.append(f"NULL as `{field.name}`")

        df = SparkSession.builder.getOrCreate().sql(
            f"SELECT {', '.join(select_parts)} FROM temp_data"
        )
    except Exception as e:
        msg = f"Schema validation error: {e}"
        logger.error(msg, exc_info=True)
        raise HTTPException(status_code=422, detail=msg)

    # 5) Write to DB
    try:
        jdbc_url = os.getenv("DATABASE_URL")
        props = {
            "user": os.getenv("DB_USER"),
            "password": os.getenv("DB_PASS", ""),
            "driver": "com.mysql.cj.jdbc.Driver"
        }
        df.write.jdbc(
            url=jdbc_url,
            table=req.table,
            mode="append",
            properties=props
        )
    except Exception as e:
        msg = f"Error writing to database: {e}"
        logger.error(msg, exc_info=True)
        raise HTTPException(status_code=500, detail=msg)

    return {"status": "success", "ingested": len(req.rows)}

# -----------------------------------------------------------------------------
# /backup
# -----------------------------------------------------------------------------
@app.get("/backup", dependencies=[Depends(get_current_user)])
async def backup_all():
    results = {}
    for tbl in table_schemas:
        try:
            results[tbl] = str(backup_table(tbl))
        except Exception as e:
            results[tbl] = f"error: {e}"
    return {"status": "success", "backups": results}


# -----------------------------------------------------------------------------
# /backup list
# -----------------------------------------------------------------------------
@app.get("/backup/{table_name}/timestamps", dependencies=[Depends(get_current_user)])
async def get_timestamps(table_name: str):
    if table_name not in table_schemas:
        raise HTTPException(404, f"Unknown table '{table_name}'")
    try:
        ts = list_backup_timestamps(table_name)
    except FileNotFoundError as e:
        raise HTTPException(404, detail=str(e))
    return {"table": table_name, "timestamps": ts}

# -----------------------------------------------------------------------------
# /restore to timestamp
# -----------------------------------------------------------------------------
@app.post("/restore/{table_name}/{timestamp}", dependencies=[Depends(get_current_user)])
async def restore_from_backup(table_name: str, timestamp: str):
    if table_name not in table_schemas:
        raise HTTPException(404, f"Unknown table '{table_name}'")
    try:
        restore_table(table_name, timestamp)
    except FileNotFoundError as e:
        raise HTTPException(404, detail=str(e))
    except Exception as e:
        raise HTTPException(500, detail=f"Restore failed: {e}")
    return {"status": "success", "table": table_name, "restored_from": timestamp}

# -----------------------------------------------------------------------------
# /report hiring_quarterly
# -----------------------------------------------------------------------------
def get_hiring_quarterly_data(year_int: int) -> List[dict]:
    """
    Synchronous helper that returns exactly:
      [ {"department":…, "job":…, "quarter":…, "count":…}, … ]
    """
    jdbc_url = os.getenv("DATABASE_URL")
    props = {
        "user": os.getenv("DB_USER"),
        "password": os.getenv("DB_PASS", ""),
        "driver": "com.mysql.cj.jdbc.Driver"
    }
    subq = """
      (SELECT he.datetime, d.department, j.job
       FROM hired_employees he
       JOIN departments d ON he.department_id = d.id
       JOIN jobs j        ON he.job_id        = j.id
      ) AS subq
    """

    df = (
        spark.read
             .jdbc(url=jdbc_url, table=subq, properties=props)
             .filter(year(col("datetime")) == year_int)
             .withColumn("quarter", quarter(col("datetime")))
             .groupBy("department", "job", "quarter")
             .count()
             .orderBy("department", "job", "quarter")
    )

    # This **must** run and return a list (even if empty)
    return [row.asDict() for row in df.collect()]

@app.get("/metrics/hiring_quarterly/{target_year}", dependencies=[Depends(get_current_user)])
async def hiring_quarterly(target_year: int):
    data = get_hiring_quarterly_data(target_year)
    return {"year": target_year, "data": data}

@app.get(
    "/reports/hiring.html",
    response_class=HTMLResponse
)
async def hiring_quarterly_report_html(
    year: int = Query(2021, description="Year to report on")
):
    # 1) Reuse your existing helper
    data = get_hiring_quarterly_data(year)

    # 2) Build DataFrame
    df = pd.DataFrame(data)
    if df.empty:
        return HTMLResponse(f"""
        <html><body>
          <h1>No hiring data found for {year}</h1>
        </body></html>
        """, status_code=200)

    # 3) Pivot: index=quarter, columns=department, values=sum(count)
    pivot = df.pivot_table(
        index="quarter",
        columns="department",
        values="count",
        aggfunc="sum",
        fill_value=0
    ).sort_index()

    # 4) Plot stacked bar chart
    quarters = pivot.index.tolist()
    departments = pivot.columns.tolist()
    bottoms = np.zeros(len(quarters))

    fig, ax = plt.subplots(figsize=(8, 5))
    for dept in departments:
        ax.bar(
            quarters,
            pivot[dept],
            bottom=bottoms,
            label=dept
        )
        bottoms += pivot[dept].values

    ax.set_xticks(quarters)
    ax.set_xlabel("Quarter")
    ax.set_ylabel("Number of Hires")
    ax.set_title(f"Number of Hires per Quarter by Department ({year})")
    ax.legend(title="Department", bbox_to_anchor=(1, 0.5))
    plt.tight_layout()

    # 5) Render to PNG in memory and base64-encode
    buf = io.BytesIO()
    fig.savefig(buf, format="png", dpi=100)
    plt.close(fig)
    buf.seek(0)
    img_b64 = base64.b64encode(buf.read()).decode("ascii")

    # 6) Return HTML with embedded image
    html = f"""
    <html>
      <head>
        <meta charset="utf-8"/>
        <title>Hiring Quarterly Report</title>
        <style>
          body {{ font-family: sans-serif; margin: 2rem; }}
          img {{ max-width: 100%; height: auto; }}
        </style>
      </head>
      <body>
        <h1>Hiring Quarterly Report ({year})</h1>
        <img src="data:image/png;base64,{img_b64}" alt="Hiring Quarterly Report">
      </body>
    </html>
    """
    return HTMLResponse(content=html)

# -----------------------------------------------------------------------------
# /report departments
# -----------------------------------------------------------------------------
def get_departments_above_average(year_int: int) -> List[dict]:
    """
    Returns:
      [
        {"id": 1, "department": "Maintenance", "count": 42},
        ...
      ]
    for departments whose 2021 hires > average hires across all departments.
    """
    jdbc_url = os.getenv("DATABASE_URL")
    props = {
        "user": os.getenv("DB_USER"),
        "password": os.getenv("DB_PASS", ""),
        "driver": "com.mysql.cj.jdbc.Driver"
    }

    subq = """
      (SELECT he.datetime,
              d.id AS dept_id,
              d.department
       FROM hired_employees he
       JOIN departments d
         ON he.department_id = d.id
      ) AS subq
    """

    df = (
        spark.read
             .jdbc(url=jdbc_url, table=subq, properties=props)
             # filter by year
             .filter(year(col("datetime")) == year_int)
    )

    # aggregate per department
    agg = df.groupBy("dept_id", "department") \
            .count() \
            .withColumnRenamed("count", "hires")

    # compute mean
    mean_val = agg.agg({"hires": "avg"}).collect()[0][0]

    # filter above average, order desc
    above = (
        agg.filter(col("hires") > mean_val)
           .orderBy(col("hires").desc())
    )

    return [
        {"id": row["dept_id"], "department": row["department"], "count": row["hires"]}
        for row in above.collect()
    ]

@app.get(
    "/metrics/departments_above_average/{year_int}",
    dependencies=[Depends(get_current_user)]
)
async def metrics_departments_above_average(year_int: int):
    data = get_departments_above_average(year_int)
    return {"year": year_int, "data": data}

@app.get(
    "/reports/departments_above_average.html",
    response_class=HTMLResponse
)
async def departments_above_average_report_html(
    year: int = Query(2021, description="Year to report on")
):
    data = get_departments_above_average(year)
    if not data:
        return HTMLResponse(f"""
        <html><body>
          <h1>No data found for {year}</h1>
        </body></html>
        """, status_code=200)

    # build DataFrame
    df = pd.DataFrame(data)

    # pie chart
    fig, ax = plt.subplots(figsize=(6,6))
    ax.pie(
        df["count"],
        labels=df["department"],
        autopct="%1.1f%%",
        startangle=90
    )
    ax.axis("equal")
    ax.set_title(f"Departments Above Average Hires in {year}")

    # render to base64
    buf = io.BytesIO()
    fig.savefig(buf, format="png", dpi=100)
    plt.close(fig)
    buf.seek(0)
    img_b64 = base64.b64encode(buf.read()).decode("ascii")

    html = f"""
    <html>
      <head>
        <meta charset="utf-8"/>
        <title>Departments Above Average Hires</title>
        <style>
          body {{ font-family: sans-serif; margin:2rem; }}
          img {{ max-width: 100%; height: auto; }}
        </style>
      </head>
      <body>
        <h1>Departments Above Average Hires ({year})</h1>
        <img src="data:image/png;base64,{img_b64}" alt="Pie chart of departments">
      </body>
    </html>
    """
    return HTMLResponse(content=html)<|MERGE_RESOLUTION|>--- conflicted
+++ resolved
@@ -35,10 +35,6 @@
 os.environ['PYSPARK_PYTHON'] = sys.executable
 os.environ['PYSPARK_DRIVER_PYTHON'] = sys.executable
 
-<<<<<<< HEAD
-=======
-app = FastAPI(title="API")
-
 # --------------------------------------------------
 # set up a module-level logger
 logger = logging.getLogger("ingest")
@@ -49,7 +45,6 @@
     logger.addHandler(fh)
     logger.setLevel(logging.INFO)
 # --------------------------------------------------
->>>>>>> 038c5d9e
 
 spark = (
     SparkSession.builder
